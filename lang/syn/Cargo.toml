--- conflicted
+++ resolved
@@ -16,12 +16,8 @@
 seeds = []
 
 [dependencies]
-<<<<<<< HEAD
 arrayref = "0.3.6"
-proc-macro2 = "1.0"
-=======
 proc-macro2 = { version = "1.0", features=["span-locations"]}
->>>>>>> 093eaf0c
 proc-macro2-diagnostics = "0.9"
 quote = "1.0"
 syn = { version = "1.0.60", features = ["full", "extra-traits", "parsing"] }
